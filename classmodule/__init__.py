--- conflicted
+++ resolved
@@ -159,18 +159,12 @@
     soon as you have the object::
 
       >>> keys = module.keys()
-<<<<<<< HEAD
       >>> 'APIDocumentation' in keys
       True
       >>> 'apidocNamespace' in keys
       True
       >>> 'handleNamespace' in keys
       True
-=======
-      >>> keys.sort()
-      >>> keys[:3]
-      ['APIDocumentation', 'apidoc-configure.zcml', 'apidocNamespace']
->>>>>>> 4cf7cbcf
 
       >>> print module['browser'].getPath()
       zope.app.apidoc.browser
