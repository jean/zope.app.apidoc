##############################################################################
#
# Copyright (c) 2004 Zope Corporation and Contributors.
# All Rights Reserved.
#
# This software is subject to the provisions of the Zope Public License,
# Version 2.1 (ZPL).  A copy of the ZPL should accompany this distribution.
# THIS SOFTWARE IS PROVIDED "AS IS" AND ANY AND ALL EXPRESS OR IMPLIED
# WARRANTIES ARE DISCLAIMED, INCLUDING, BUT NOT LIMITED TO, THE IMPLIED
# WARRANTIES OF TITLE, MERCHANTABILITY, AGAINST INFRINGEMENT, AND FITNESS
# FOR A PARTICULAR PURPOSE.
#
##############################################################################
"""Interface Details View

$Id$
"""
__docformat__ = 'restructuredtext'

from types import FunctionType, MethodType, ClassType, TypeType
from zope.component import ComponentLookupError
from zope.interface.declarations import providedBy
from zope.interface.interfaces import IMethod, IInterface 
from zope.proxy import removeAllProxies
from zope.schema.interfaces import IField

from zope.app import zapi
from zope.app.i18n import ZopeMessageIDFactory as _
from zope.app.apidoc.utilities import getPythonPath, renderText
from zope.app.apidoc.classmodule import classRegistry

def _get(iface, type):
    """Return a dictionary containing all the attributes in an interface.

    The type specifies whether we are looking for attributes or methods.

    Example::

      >>> from zope.interface import Interface, Attribute
      >>> from zope.schema import Field

      >>> class IFoo(Interface):
      ...     foo = Field()
      ...     bar = Field()
      ...     def blah():
      ...         pass

      >>> _get(IFoo, IMethod).keys()
      ['blah']

      >>> names = _get(IFoo, IField).keys()
      >>> names.sort()
      >>> names
      ['bar', 'foo']
    """
    iface = removeAllProxies(iface)
    items = {}
    for name in iface:
        attr = iface[name]
        if type.providedBy(attr):
            items[name] = attr
    return items


def _getInOrder(iface, type,
                _itemsorter=lambda x, y: cmp(x[1].order, y[1].order)):
    """Return a list of (name, value) tuples in native interface order.

    The type specifies whether we are looking for attributes or methods. The
    `_itemsorter` argument provides the function that is used to order the
    fields. The default function should be the correct one for 99% of your
    needs.

    Example::

      >>> from zope.interface import Interface, Attribute
      >>> from zope.schema import Field

      >>> class IFoo(Interface):
      ...     foo = Field()
      ...     bar = Field()
      ...     def blah():
      ...         pass

      >>> [n for n, a in _getInOrder(IFoo, IMethod)]
      ['blah']

      >>> [n for n, a in _getInOrder(IFoo, IField)]
      ['foo', 'bar']
    """
    items = _get(iface, type).items()
    items.sort(_itemsorter)
    return items


def _getFieldInterface(field):
    """Return PT-friendly dict about the field's interface.

    Examples::

      >>> from zope.app.apidoc.tests import pprint
      >>> from zope.interface import implements, Interface
      
      >>> class IField(Interface):
      ...     pass
      >>> class ISpecialField(IField):
      ...     pass
      >>> class Field(object):
      ...     implements(IField)
      >>> class SpecialField(object):
      ...     implements(ISpecialField)
      >>> class ExtraField(SpecialField):
      ...     pass

      >>> info = _getFieldInterface(Field())
      >>> pprint(info)
      [('id', 'zope.app.apidoc.ifacemodule.browser.IField'),
       ('name', 'IField')]

      >>> info = _getFieldInterface(SpecialField())
      >>> pprint(info)
      [('id', 'zope.app.apidoc.ifacemodule.browser.ISpecialField'),
       ('name', 'ISpecialField')]

      >>> info = _getFieldInterface(ExtraField())
      >>> pprint(info)
      [('id', 'zope.app.apidoc.ifacemodule.browser.ISpecialField'),
       ('name', 'ISpecialField')]
    """
    field = removeAllProxies(field)
    # This is bad, but due to bootstrapping, directlyProvidedBy does
    # not work 
    name = field.__class__.__name__
    ifaces = list(providedBy(field))
    # Usually fields have interfaces with the same name (with an 'I')
    for iface in ifaces:
        if iface.getName() == 'I' + name:
            return {'name': iface.getName(), 'id': getPythonPath(iface)}
    # Giving up...
    return {'name': ifaces[0].getName(), 'id': getPythonPath(ifaces[0])}


def _getFieldClass(field):
    """Return PT-friendly dict about the field's class.

    Examples::

      >>> from zope.app.apidoc.tests import pprint
      >>> from zope.interface import implements, Interface
      
      >>> class IField(Interface):
      ...     pass
      >>> class ISpecialField(IField):
      ...     pass
      >>> class Field(object):
      ...     implements(IField)
      >>> class SpecialField(object):
      ...     implements(ISpecialField)
      >>> class ExtraField(SpecialField):
      ...     pass

      >>> info = _getFieldClass(Field())
      >>> pprint(info)
      [('name', 'Field'),
       ('path', 'zope/app/apidoc/ifacemodule/browser/Field')]

      >>> info = _getFieldClass(SpecialField())
      >>> pprint(info)
      [('name', 'SpecialField'),
       ('path', 'zope/app/apidoc/ifacemodule/browser/SpecialField')]

      >>> info = _getFieldClass(ExtraField())
      >>> pprint(info)
      [('name', 'ExtraField'),
       ('path', 'zope/app/apidoc/ifacemodule/browser/ExtraField')]
    """
    class_ = removeAllProxies(field).__class__
    return {'name': class_.__name__,
            'path': getPythonPath(class_).replace('.', '/')}


def _getRequired(field):
    """Return a string representation of whether the field is required.

    Examples::

      >>> class Field(object):
      ...     required = False

      >>> field = Field()
      >>> _getRequired(field)
      u'optional'
      >>> field.required = True
      >>> _getRequired(field)
      u'required'

    """
    if field.required:
        return _('required')
    else:
        return _('optional')


def _getRealFactory(factory):
    """Get the real factory.

    Sometimes the original factory is masked by functions. If the function
    keeps track of the original factory, use it.
    """
    if isinstance(factory, FunctionType) and hasattr(factory, 'factory'):
        return factory.factory
    return factory


class InterfaceDetails(object):
    """View class for an Interface."""

    def getId(self):
        """Return the id of the field as it is defined for the interface
        utility.

        Example::

          >>> from tests import getInterfaceDetails
          >>> details = getInterfaceDetails()
          >>> details.getId()
          'IFoo'
        """
        return zapi.name(self.context)

    def getDoc(self):
        """Return the main documentation string of the interface.

        Example::

          >>> from tests import getInterfaceDetails
          >>> details = getInterfaceDetails()
          >>> details.getDoc()[:34]
          '<h1>This is the Foo interface</h1>'
        """
<<<<<<< HEAD
        return renderText(self.context.__doc__, self.context.__module__)
=======
        # We must remove all proxies here, so that we get the context's
        # __module__ attribute and not the proxy's. 
        return renderText(self.context.__doc__,
                          removeAllProxies(self.context).__module__)
>>>>>>> 4cf7cbcf

    def getBases(self):
        """Get all bases of this class

        Example::

          >>> from tests import getInterfaceDetails
          >>> details = getInterfaceDetails()
          >>> details.getBases()
          ['zope.interface.Interface']
        """
        return [getPythonPath(base) for base in self.context.__bases__]

    def getTypes(self):
        """Return a list of interface types that are specified for this
        interface.

        Note that you should only expect one type at a time.

        Example::

          >>> from zope.app.apidoc.tests import pprint
          >>> from tests import getInterfaceDetails
          >>> from zope.interface import Interface, directlyProvides
          >>> class IType(Interface):
          ...     pass

          >>> details = getInterfaceDetails()
          >>> details.getTypes()
          []

          >>> directlyProvides(removeAllProxies(details.context), IType)
          >>> type = details.getTypes()[0]
          >>> pprint(type)
          [('name', 'IType'),
           ('path', 'zope.app.apidoc.ifacemodule.browser.IType')]

          Cleanup

          >>> directlyProvides(removeAllProxies(details.context), [])
        """
        context = removeAllProxies(self.context)
        types = list(providedBy(context))
        types.remove(IInterface)
        return [{'name': type.getName(),
                 'path': getPythonPath(type)}
                for type in types]
    
    def getAttributes(self):
        r"""Return a list of attributes in the order they were specified.

        Example::

          >>> from zope.app.apidoc.tests import pprint
          >>> from tests import getInterfaceDetails
          >>> details = getInterfaceDetails()

          >>> attrs = details.getAttributes()
          >>> pprint(attrs)
          [[('doc', '<p>This is bar.</p>\n'), ('name', 'bar')],
           [('doc', '<p>This is foo.</p>\n'), ('name', 'foo')]]
        """
        iface = removeAllProxies(self.context)
        attrs = []
        for name in iface:
            attr = iface[name]
            if not IMethod.providedBy(attr) and not IField.providedBy(attr):
                attrs.append(attr)
        return [{'name': attr.getName(),
                 'doc': renderText(attr.getDoc() or '', iface.__module__)}
                for attr in attrs]

    def getMethods(self):
        r"""Return a list of methods in the order they were specified.

        Example::

          >>> from zope.app.apidoc.tests import pprint
          >>> from tests import getInterfaceDetails
          >>> details = getInterfaceDetails()

          >>> methods = details.getMethods()
          >>> pprint(methods)
          [[('doc', '<p>This is blah.</p>\n'),
            ('name', 'blah'),
            ('signature', '()')],
           [('doc', '<p>This is get.</p>\n'),
            ('name', 'get'),
            ('signature', '(key, default=None)')]]
        """        
        return [{'name': method.getName(),
                 'signature': method.getSignatureString(),
                 'doc': renderText(method.getDoc() or '',
<<<<<<< HEAD
                                   self.context.__module__)}
=======
                                   removeAllProxies(self.context).__module__)}
>>>>>>> 4cf7cbcf
                for method in _get(self.context, IMethod).values()]
            
    def getFields(self):
        r"""Return a list of fields in the order they were specified.

        Example::

          >>> from zope.app.apidoc.tests import pprint
          >>> from tests import getInterfaceDetails
          >>> details = getInterfaceDetails()

          >>> fields = details.getFields()
          >>> pprint(fields)
          [[('class',
             [('name', 'TextLine'),
              ('path', 'zope/schema/_bootstrapfields/TextLine')]),
            ('default', "u'Foo'"),
            ('description', '<p>Title</p>\n'),
            ('iface',
             [('id', 'zope.schema.interfaces.ITextLine'),
              ('name', 'ITextLine')]),
            ('name', 'title'),
            ('required', u'required')],
           [('class',
             [('name', 'Text'),
              ('path', 'zope/schema/_bootstrapfields/Text')]),
            ('default', "u'Foo.'"),
            ('description', '<p>Desc</p>\n'),
            ('iface',
             [('id', 'zope.schema.interfaces.IText'), ('name', 'IText')]),
            ('name', 'description'),
            ('required', u'optional')]]
        """
        fields = map(lambda x: x[1], _getInOrder(self.context, IField))
        return [{'name': field.getName(),
                 'iface': _getFieldInterface(field),
                 'class': _getFieldClass(field),
                 'required': _getRequired(field),
                 'default': repr(field.default),
                 'description': renderText(
                     field.description or '',
                     removeAllProxies(self.context).__module__)}
                for field in fields]

    def getRequiredAdapters(self):
        """Get adapters where this interface is required.

        Example::

          >>> from zope.app.apidoc.tests import pprint
          >>> from tests import getInterfaceDetails
          >>> details = getInterfaceDetails()

          >>> adapters = details.getRequiredAdapters()
          >>> adapters.sort()
          >>> pprint(adapters)
          [[('factory', 'None.append'),
            ('factory_url', 'None/append'),
            ('name', None),
            ('provided', None),
            ('required', [])],
           [('factory',
             'zope.app.location.traversing.LocationPhysicallyLocatable'),
            ('factory_url',
             'zope/app/location/traversing/LocationPhysicallyLocatable'),
            ('name', ''),
            ('provided',
             'zope.app.traversing.interfaces.IPhysicallyLocatable'),
            ('required', [])]]
        """
        service = zapi.getService('Adapters')
        iface = removeAllProxies(self.context)
        adapters = []
        for reg in service.registrations():
            # Only grab the adapters for which this interface is required
<<<<<<< HEAD
            if reg.required and reg.required[0] is not None and iface not in reg.required:
=======
            if reg.required and reg.required[0] is not None and \
                   iface not in reg.required:
>>>>>>> 4cf7cbcf
                continue
            factory = _getRealFactory(reg.value)
            path = getPythonPath(factory)
            if type(factory) in (FunctionType, MethodType):
               url = None
            else:
                url = path.replace('.', '/')
            adapters.append({
                'provided': getPythonPath(reg.provided),
                'required': [getPythonPath(iface)
                             for iface in reg.required
                             if iface is not None],
                'name': getattr(reg, 'name', None),
                'factory': path,
                'factory_url': url
                })
        return adapters
        
    def getProvidedAdapters(self):
        """Get adapters where this interface is provided.

        Example::

          >>> from zope.app.apidoc.tests import pprint
          >>> from tests import getInterfaceDetails
          >>> details = getInterfaceDetails()

          >>> adapters = details.getProvidedAdapters()
          >>> pprint(adapters)
          [[('factory', '__builtin__.object'),
            ('factory_url', '__builtin__/object'),
            ('name', ''),
            ('required', ['zope.app.apidoc.ifacemodule.tests.IBar'])]]
        """
        service = zapi.getService('Adapters')
        iface = removeAllProxies(self.context)
        adapters = []
        for reg in service.registrations():
            # Only grab adapters for which this interface is provided
            if iface is not reg.provided:
                continue
            factory = _getRealFactory(reg.value)
            path = getPythonPath(factory)
            if type(factory) in (FunctionType, MethodType):
               url = None
            else:
                url = path.replace('.', '/')
            adapters.append({
                'required': [getPythonPath(iface) for iface in reg.required],
                'name': reg.name,
                'factory': path,
                'factory_url': url
                })
        return adapters

    def getClasses(self):
        """Get the classes that implement this interface.

        Example::

          >>> from zope.app.apidoc.tests import pprint
          >>> from tests import getInterfaceDetails
          >>> details = getInterfaceDetails()

          >>> classes = details.getClasses()
          >>> pprint(classes)
          [[('path', 'zope.app.apidoc.ifacemodule.tests.Foo'),
            ('url', 'zope/app/apidoc/ifacemodule/tests/Foo')]]
        """
        iface = removeAllProxies(self.context)
        classes = classRegistry.getClassesThatImplement(iface)
        return [{'path': path, 'url': path.replace('.', '/')}
                for path, klass in classes]

    def getFactories(self):
        """Return the factories, who will provide objects implementing this
        interface.

        Example::

          >>> from zope.app.apidoc.tests import pprint
          >>> from tests import getInterfaceDetails
          >>> details = getInterfaceDetails()

          >>> factories = details.getFactories()
          >>> factories = [f.items() for f in factories]
          >>> factories = [f for f in factories if f.sort() is None]
          >>> factories.sort()
          >>> pprint(factories)
          [[('name', u'FooFactory'),
            ('title', 'Foo Factory'),
            ('url', 'zope/component/factory/Factory')]]
        """
        iface = removeAllProxies(self.context)
        factories = [(n, f) for n, f in
                    zapi.getFactoriesFor(iface)
                    if iface in tuple(f.getInterfaces())]
        info = []
        for name, factory in factories:
            if type(factory) in (ClassType, TypeType):
                klass = factory
            else:
                klass = factory.__class__
            path = getPythonPath(klass)
            info.append({'name': name or '<i>no name</i>',
                         'title': getattr(factory, 'title', ''),
                         'url': path.replace('.', '/')})
        return info

    def getUtilitiesFor(self):
        """Return all utilities that provide this interface.

        Example::

          >>> from zope.app.apidoc.tests import pprint
          >>> from tests import getInterfaceDetails
          >>> details = getInterfaceDetails()

          >>> utils = details.getUtilitiesFor()
          >>> pprint(utils)
          [[('name', u'The Foo'),
            ('path', 'zope.app.apidoc.ifacemodule.tests.Foo'),
            ('url', 'zope/app/apidoc/ifacemodule/tests/Foo'),
            ('url_name', u'The Foo')]]
        """
        service = zapi.getService('Utilities')
        utils = service.getUtilitiesFor(removeAllProxies(self.context))
        info = []
        for name, util in utils:
            if type(util) in (ClassType, TypeType):
                klass = util
            else:
                klass = util.__class__
            path = getPythonPath(klass)
            info.append({'name': name or '<i>no name</i>',
                         'url_name': name or '__noname__',
                         'path': path,
                         'url': path.replace('.', '/')})
        return info

    def getServices(self):
        """Return all services (at most one)  that provide this interface.

        Example::

          >>> from tests import getInterfaceDetails
          >>> details = getInterfaceDetails()
          >>> details.getServices()
          ['Foo']
        """
        iface = removeAllProxies(self.context)
        service = zapi.getService('Services')
        services = service.getServiceDefinitions()
        return [ser[0] for ser in services if ser[1] is iface]<|MERGE_RESOLUTION|>--- conflicted
+++ resolved
@@ -238,14 +238,10 @@
           >>> details.getDoc()[:34]
           '<h1>This is the Foo interface</h1>'
         """
-<<<<<<< HEAD
-        return renderText(self.context.__doc__, self.context.__module__)
-=======
         # We must remove all proxies here, so that we get the context's
         # __module__ attribute and not the proxy's. 
         return renderText(self.context.__doc__,
                           removeAllProxies(self.context).__module__)
->>>>>>> 4cf7cbcf
 
     def getBases(self):
         """Get all bases of this class
@@ -339,11 +335,7 @@
         return [{'name': method.getName(),
                  'signature': method.getSignatureString(),
                  'doc': renderText(method.getDoc() or '',
-<<<<<<< HEAD
-                                   self.context.__module__)}
-=======
                                    removeAllProxies(self.context).__module__)}
->>>>>>> 4cf7cbcf
                 for method in _get(self.context, IMethod).values()]
             
     def getFields(self):
@@ -382,7 +374,7 @@
                  'iface': _getFieldInterface(field),
                  'class': _getFieldClass(field),
                  'required': _getRequired(field),
-                 'default': repr(field.default),
+                 'default': field.default.__repr__(),
                  'description': renderText(
                      field.description or '',
                      removeAllProxies(self.context).__module__)}
@@ -419,12 +411,8 @@
         adapters = []
         for reg in service.registrations():
             # Only grab the adapters for which this interface is required
-<<<<<<< HEAD
-            if reg.required and reg.required[0] is not None and iface not in reg.required:
-=======
             if reg.required and reg.required[0] is not None and \
                    iface not in reg.required:
->>>>>>> 4cf7cbcf
                 continue
             factory = _getRealFactory(reg.value)
             path = getPythonPath(factory)
